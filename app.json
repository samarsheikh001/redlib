{
  "name": "Libreddit",
  "description": "Private front-end for Reddit",
  "buildpacks": [
    {
      "url": "https://github.com/emk/heroku-buildpack-rust"
    },
    {
      "url": "emk/rust"
    }
  ],
  "stack": "container",
  "env": {
    "LIBREDDIT_DEFAULT_THEME": {
      "required": false
    },
    "LIBREDDIT_DEFAULT_FRONT_PAGE": {
      "required": false
    },
    "LIBREDDIT_DEFAULT_LAYOUT": {
      "required": false
    },
    "LIBREDDIT_DEFAULT_WIDE": {
      "required": false
    },
    "LIBREDDIT_DEFAULT_COMMENT_SORT": {
      "required": false
    },
    "LIBREDDIT_DEFAULT_POST_SORT": {
      "required": false
    },
    "LIBREDDIT_DEFAULT_SHOW_NSFW": {
      "required": false
    },
    "LIBREDDIT_DEFAULT_BLUR_NSFW": {
      "required": false
    },
    "LIBREDDIT_USE_HLS": {
      "required": false
    },
    "LIBREDDIT_HIDE_HLS_NOTIFICATION": {
      "required": false
    },
    "LIBREDDIT_SFW_ONLY": {
      "required": false
    },
    "LIBREDDIT_DEFAULT_HIDE_AWARDS": {
      "required": false
    },
    "LIBREDDIT_BANNER": {
      "required": false
    },
    "LIBREDDIT_ROBOTS_DISABLE_INDEXING":  {
        "required": false
    },
    "LIBREDDIT_DEFAULT_SUBSCRIPTIONS": {
      "required": false
    },
    "LIBREDDIT_DEFAULT_DISABLE_VISIT_REDDIT_CONFIRMATION": {
      "required": false
    },
<<<<<<< HEAD
    "LIBREDDIT_DISABLE_STATS_COLLECTION": {
=======
    "LIBREDDIT_PUSHSHIFT_FRONTEND": {
>>>>>>> ba89b763
      "required": false
    }
  }
}<|MERGE_RESOLUTION|>--- conflicted
+++ resolved
@@ -59,11 +59,10 @@
     "LIBREDDIT_DEFAULT_DISABLE_VISIT_REDDIT_CONFIRMATION": {
       "required": false
     },
-<<<<<<< HEAD
+    "LIBREDDIT_PUSHSHIFT_FRONTEND": {
+      "required": false
+    },
     "LIBREDDIT_DISABLE_STATS_COLLECTION": {
-=======
-    "LIBREDDIT_PUSHSHIFT_FRONTEND": {
->>>>>>> ba89b763
       "required": false
     }
   }
