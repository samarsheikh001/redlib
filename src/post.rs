--- conflicted
+++ resolved
@@ -71,9 +71,6 @@
 				return Ok(nsfw_landing(req, req_url).await.unwrap_or_default());
 			}
 
-<<<<<<< HEAD
-			let comments = parse_comments(&response[1], &post.permalink, &post.author.name, highlighted_comment, &get_filters(&req), &req);
-=======
 			let query = match COMMENT_SEARCH_CAPTURE.captures(&url) {
 				Some(captures) => captures.get(1).unwrap().as_str().replace("%20", " ").replace("+", " "),
 				None => String::new(),
@@ -83,7 +80,6 @@
 				"" => parse_comments(&response[1], &post.permalink, &post.author.name, highlighted_comment, &get_filters(&req), &req),
 				_ => query_comments(&response[1], &post.permalink, &post.author.name, highlighted_comment, &get_filters(&req), &query, &req),
 			};
->>>>>>> aaf05de1
 
 			// Use the Post and Comment structs to generate a website to show users
 			template(PostTemplate {
@@ -93,12 +89,8 @@
 				sort,
 				prefs: Preferences::new(&req),
 				single_thread,
-<<<<<<< HEAD
 				url: req_url,
-=======
-				url,
 				comment_query: query,
->>>>>>> aaf05de1
 			})
 		}
 		// If the Reddit API returns an error, exit and send error page to user
